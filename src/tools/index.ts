--- conflicted
+++ resolved
@@ -16,12 +16,7 @@
 export { getFolderContentsEnhanced } from "./get-folder-contents-enhanced.js";
 export { getFolderApiDiagnostic } from "./get-folder-api-diagnostic.js";
 
-<<<<<<< HEAD
 // Export Forms tool - OAuth-enabled with intelligent token management
 export { getForms } from "./get-forms.js";
 
-// Note: RFI tools still disabled due to potential authentication requirements
-=======
-// Note: Forms and RFI tools removed due to 3-legged OAuth requirement
-// These will be added back when we implement proper user authentication
->>>>>>> 4251e77a
+// Note: RFI tools still disabled due to potential authentication requirements