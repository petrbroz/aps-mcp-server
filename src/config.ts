import path from "node:path";
import { fileURLToPath } from "node:url";
import dotenv from "dotenv";

// Get the directory of the current module (works in both built and source)
const __filename = fileURLToPath(import.meta.url);
const __dirname = path.dirname(__filename);

// Load .env from the project root (one level up from build/config.js)
const envPath = path.join(__dirname, "..", ".env");
dotenv.config({ path: envPath });

<<<<<<< HEAD
const { 
    APS_CLIENT_ID, 
    APS_CLIENT_SECRET, 
    APS_OAUTH_CLIENT_ID,
    APS_OAUTH_CLIENT_SECRET,
    APS_SA_ID, 
    APS_SA_EMAIL, 
    APS_SA_KEY_ID, 
    APS_SA_PRIVATE_KEY 
} = process.env;

// OAuth Configuration for 3-legged authentication
// These settings control how the OAuth flow works for user authentication
export const OAUTH_CONFIG = {
    // OAuth credentials for the web application that supports callback URLs
    clientId: APS_OAUTH_CLIENT_ID!,
    clientSecret: APS_OAUTH_CLIENT_SECRET!,
    // The port where our temporary OAuth callback server will listen
    // Using a high port number to avoid conflicts with other services
    callbackPort: 8765,
    // The redirect URI that Autodesk will send the authorization code to
    // This must match what's configured in your Autodesk app settings
    redirectUri: `http://localhost:8765/oauth/callback`,
    // OAuth endpoints for Autodesk Platform Services v2
    authorizeUrl: 'https://developer.api.autodesk.com/authentication/v2/authorize',
    tokenUrl: 'https://developer.api.autodesk.com/authentication/v2/token',
    // Scopes needed for forms access - these define what permissions we're requesting
    scopes: ['data:read', 'data:write', 'account:read']
};
=======
const { APS_CLIENT_ID, APS_CLIENT_SECRET, APS_SA_ID, APS_SA_EMAIL, APS_SA_KEY_ID, APS_SA_PRIVATE_KEY } = process.env;
>>>>>>> 4251e77a

export {
    APS_CLIENT_ID,
    APS_CLIENT_SECRET,
    APS_OAUTH_CLIENT_ID,
    APS_OAUTH_CLIENT_SECRET,
    APS_SA_ID,
    APS_SA_EMAIL,
    APS_SA_KEY_ID,
    APS_SA_PRIVATE_KEY
}<|MERGE_RESOLUTION|>--- conflicted
+++ resolved
@@ -10,7 +10,6 @@
 const envPath = path.join(__dirname, "..", ".env");
 dotenv.config({ path: envPath });
 
-<<<<<<< HEAD
 const { 
     APS_CLIENT_ID, 
     APS_CLIENT_SECRET, 
@@ -40,9 +39,7 @@
     // Scopes needed for forms access - these define what permissions we're requesting
     scopes: ['data:read', 'data:write', 'account:read']
 };
-=======
-const { APS_CLIENT_ID, APS_CLIENT_SECRET, APS_SA_ID, APS_SA_EMAIL, APS_SA_KEY_ID, APS_SA_PRIVATE_KEY } = process.env;
->>>>>>> 4251e77a
+
 
 export {
     APS_CLIENT_ID,
