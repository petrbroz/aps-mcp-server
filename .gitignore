--- conflicted
+++ resolved
@@ -27,9 +27,7 @@
 # Operating System Files
 # MacOS
 .DS_Store
-<<<<<<< HEAD
-=======
-Thumbs.db
+
 package.json
 SESSION_SUMMARY.md
 NOTES.md
@@ -49,23 +47,16 @@
 .vscode/
 
 # MacOS
->>>>>>> 4251e77a
 .AppleDouble
 .LSOverride
 
 # Windows
-<<<<<<< HEAD
 Thumbs.db
 ehthumbs.db
 Desktop.ini
 # IDEs and Editors
 .vscode/
-=======
-ehthumbs.db
-Desktop.ini
 
-# IDEs
->>>>>>> 4251e77a
 .idea/
 *.suo
 *.ntvs*
@@ -76,11 +67,7 @@
 coverage/
 .nyc_output/
 
-<<<<<<< HEAD
 # Temporary files
-=======
-# Misc
->>>>>>> 4251e77a
 *.swp
 *.swo
 *.bak
