# ACC MCP Server

<<<<<<< HEAD
**Status: ✅ WORKING** - Major functionality restored and tested
=======
**Status: ✅ FULLY OPERATIONAL** - Complete dual authentication system with OAuth support
>>>>>>> 0f99b0ae

Model Context Protocol server for comprehensive [Autodesk Construction Cloud](https://construction.autodesk.com/) integration, built with Node.js and designed specifically for construction management workflows.

## 🚀 **Current Status** 

<<<<<<< HEAD
- ✅ **11 Working Tools** - Core functionality fully operational
- ✅ **Service Account Authentication** - Reliable and secure
- ✅ **Issues Management** - Complete issue tracking and categorization  
- ✅ **File & Folder Access** - Browse project documents and versions
- ✅ **Project Diagnostics** - Comprehensive project analysis tools
- ⚠️ **2 Tools Disabled** - Forms/RFI tools require 3-legged OAuth
=======
- ✅ **15 Working Tools** - All functionality operational including forms access
- ✅ **Dual Authentication System** - Both service account and OAuth authentication working
- ✅ **OAuth Token Persistence** - Smart token caching with automatic refresh (no repeated logins)
- ✅ **Service Account Tools** - Projects, files, issues, diagnostics (automated access)
- ✅ **OAuth Tools** - Forms access with intelligent token management (user-accountable access)
- ✅ **Enterprise Ready** - Production-grade credential separation and security practices
>>>>>>> 0f99b0ae

> **See [TOOL_STATUS.md](TOOL_STATUS.md) for detailed testing results and technical documentation**

![Screenshot](screenshot.png)

[YouTube Video](https://youtu.be/6DRSR9HlIds)

## 🔐 **Authentication Architecture**

This MCP server implements a sophisticated dual authentication system designed for construction management workflows:

### **Service Account Authentication** (Automated Access)
- **Purpose**: Long-running, automated access to project data
- **Use Cases**: File management, issue tracking, project diagnostics, reporting
- **Benefits**: No user interaction required, works 24/7 for automated workflows
- **Tools**: Projects, files, issues, diagnostics, and most general ACC functionality

### **OAuth Authentication** (User-Accountable Access) 
- **Purpose**: User-based access for operations requiring individual accountability
- **Use Cases**: Forms access, safety inspections, quality control, compliance documentation
- **Benefits**: Proper audit trails, individual accountability, regulatory compliance
- **Token Management**: Intelligent caching with automatic refresh (authenticate once per session)
- **Tools**: Forms, safety reports, and other sensitive construction management operations

This architecture mirrors real construction site security - automated systems for general building access, individual badges for sensitive areas.

## Development

### Prerequisites

- [Node.js](https://nodejs.org) (v16 or higher)
- **Two separate APS applications** (see setup instructions below):
  1. Server-to-Server application for service account authentication
  2. Web Application for OAuth authentication
- [Provisioned access to ACC or BIM360](https://get-started.aps.autodesk.com/#provision-access-in-other-products)

### Setup Instructions

#### Step 1: Clone and Install Dependencies

```bash
git clone <repository-url>
cd acc-mcp-server
yarn install
yarn run build
```

#### Step 2: Create APS Applications

You need to create **two separate applications** in the [Autodesk Platform Services console](https://aps.autodesk.com/myapps/):

##### 2a. Service Account Application
1. Create a new app with type **"Server-to-Server"**
2. Note the Client ID and Client Secret
3. This app handles automated access to most ACC functionality

##### 2b. OAuth Application  
1. Create a new app with type **"Web Application"**
2. Add this **exact callback URL**: `http://localhost:8765/oauth/callback`
3. Note the Client ID and Client Secret
4. This app handles user authentication for forms and sensitive operations

> ⚠️ **Critical**: The OAuth app must be configured as a "Web Application" type to access callback URL settings. "Server-to-Server" apps cannot handle OAuth redirects.

#### Step 3: Configure Environment Variables

1. Copy `env.example` to `.env`
2. Fill in the credentials from both APS applications:

```bash
# Service Account App Credentials (Server-to-Server type)
APS_CLIENT_ID=your_service_account_app_client_id
APS_CLIENT_SECRET=your_service_account_app_client_secret

# OAuth App Credentials (Web Application type) 
APS_OAUTH_CLIENT_ID=your_oauth_app_client_id
APS_OAUTH_CLIENT_SECRET=your_oauth_app_client_secret
```

#### Step 4: Create Service Account

Create a service account for automated access:

```bash
npx create-service-account ssa-construction-manager "Your Name" "Construction Manager"
```

Add the output environment variables to your `.env` file:

```bash
APS_SA_ID=your_service_account_id
APS_SA_EMAIL=your_service_account_email@...
APS_SA_KEY_ID=your_service_account_key_id
APS_SA_PRIVATE_KEY="-----BEGIN RSA PRIVATE KEY-----..."
```

#### Step 5: Project Access

Invite your service account email (from Step 4) as a project member in your ACC projects. This enables automated access to project data.

### Use with Inspector

```bash
yarn run inspect
```
Open http://localhost:5173 and hit `Connect`

### Use with Claude Desktop

1. Install [Claude Desktop](https://claude.ai/download)
2. Create/edit the Claude Desktop config file:
   - **macOS**: `~/Library/Application Support/Claude/claude_desktop_config.json`
   - **Windows**: `%APPDATA%\Claude\claude_desktop_config.json`

3. Add this configuration (use your absolute path):

```json
{
    "mcpServers": {
        "acc-construction-cloud": {
            "command": "node",
            "args": [
                "/absolute/path/to/acc-mcp-server/build/server.js"
            ]
        }
    }
}
```

4. Restart Claude Desktop

### Testing Your Setup

Try these prompts to verify functionality:

**Service Account Tools** (work automatically):
- "What ACC projects do I have access to?"
- "Show me the files in project XYZ"
- "Give me a dashboard of all issues in my project"

**OAuth Tools** (will open browser for authentication):
- "Show me the forms in my test project"
- "List all safety inspection forms"

## 🔧 **Troubleshooting**

### OAuth Authentication Issues

**Problem**: "Failed to fetch forms: 404 Not Found"
- **Solution**: Verify your OAuth app is configured as "Web Application" type
- **Check**: Callback URL must be exactly `http://localhost:8765/oauth/callback`

**Problem**: "ReferenceError: require is not defined"
- **Solution**: Run `yarn run build` after any code changes
- **Restart**: Claude Desktop after rebuilding

**Problem**: Browser doesn't open automatically
- **Solution**: Copy the URL from the error message and open manually
- **Note**: This is normal behavior on some systems

### Service Account Issues

**Problem**: "Service account not found" 
- **Solution**: Ensure service account email is invited to your ACC project
- **Check**: Service account must be a project member, not just viewer

**Problem**: "Authentication failed"
- **Solution**: Verify all environment variables are correctly set
- **Check**: No extra spaces or quotes in `.env` file values

### General Issues

**Problem**: "Method not found" errors
- **Solution**: Restart Claude Desktop to reload the MCP server
- **Note**: Required after any code changes or rebuilds

For more detailed troubleshooting, see [Model Context Protocol debugging documentation](https://modelcontextprotocol.io/docs/tools/debugging).

## 📋 **Available Tools**

### Service Account Tools (Automated)
- `get-accounts` - List available ACC accounts
- `get-projects` - List projects in an account
- `get-project-files` - Browse project documents
- `get-project-summary` - Comprehensive project overview
- `get-issues` - List and analyze project issues
- `get-issue-types` - Available issue categories
- `get-issue-comments` - Issue discussion threads
- `get-project-diagnostics` - Project health analysis

### OAuth Tools (User Authentication Required)
- `get-forms` - Access construction forms and submissions
- Additional OAuth tools can be added for other sensitive operations

## 🚧 **Development Notes**

### Adding New OAuth Tools
When adding tools that require user authentication, follow the established pattern:
1. Import `authenticateWithOAuth` from `../utils/oauth.js`
2. Use OAuth tokens instead of service account tokens
3. Handle authentication errors gracefully
4. Provide clear user feedback during authentication flows

### Architecture Principles
- **Separation of Concerns**: Different authentication methods for different use cases
- **Security First**: Proper credential isolation and secure token handling  
- **User Experience**: Minimal friction while maintaining security requirements
- **Enterprise Ready**: Scalable architecture supporting multiple authentication patterns

## 🏗️ **Construction Management Features**

### Project Management
- Multi-project access and switching
- Project diagnostics and health monitoring
- Comprehensive project summaries with metrics

### Document Management  
- File and folder browsing with metadata
- Version history and document tracking
- Advanced search and filtering capabilities

### Issue Tracking
- Complete issue lifecycle management
- Root cause analysis and categorization
- Comment threads and collaboration tools

### Forms & Compliance
- Safety inspection forms and submissions
- Quality control documentation
- Regulatory compliance tracking
- Individual accountability and audit trails

> For more details on MCP server integration, see the [official documentation](https://modelcontextprotocol.io/quickstart/user).<|MERGE_RESOLUTION|>--- conflicted
+++ resolved
@@ -1,30 +1,17 @@
 # ACC MCP Server
 
-<<<<<<< HEAD
-**Status: ✅ WORKING** - Major functionality restored and tested
-=======
 **Status: ✅ FULLY OPERATIONAL** - Complete dual authentication system with OAuth support
->>>>>>> 0f99b0ae
 
 Model Context Protocol server for comprehensive [Autodesk Construction Cloud](https://construction.autodesk.com/) integration, built with Node.js and designed specifically for construction management workflows.
 
 ## 🚀 **Current Status** 
 
-<<<<<<< HEAD
-- ✅ **11 Working Tools** - Core functionality fully operational
-- ✅ **Service Account Authentication** - Reliable and secure
-- ✅ **Issues Management** - Complete issue tracking and categorization  
-- ✅ **File & Folder Access** - Browse project documents and versions
-- ✅ **Project Diagnostics** - Comprehensive project analysis tools
-- ⚠️ **2 Tools Disabled** - Forms/RFI tools require 3-legged OAuth
-=======
 - ✅ **15 Working Tools** - All functionality operational including forms access
 - ✅ **Dual Authentication System** - Both service account and OAuth authentication working
 - ✅ **OAuth Token Persistence** - Smart token caching with automatic refresh (no repeated logins)
 - ✅ **Service Account Tools** - Projects, files, issues, diagnostics (automated access)
 - ✅ **OAuth Tools** - Forms access with intelligent token management (user-accountable access)
 - ✅ **Enterprise Ready** - Production-grade credential separation and security practices
->>>>>>> 0f99b0ae
 
 > **See [TOOL_STATUS.md](TOOL_STATUS.md) for detailed testing results and technical documentation**
 
